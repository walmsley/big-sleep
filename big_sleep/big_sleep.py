import torch
import torch.nn.functional as F
from torch import nn
from torch.optim import Adam
from torch_optimizer import AdamP

import torchvision
from torchvision.utils import save_image

import os
import sys
import subprocess
import signal
from datetime import datetime
from pathlib import Path
from tqdm import tqdm, trange
from collections import namedtuple

from big_sleep.biggan import BigGAN
from big_sleep.clip import load, tokenize, normalize_image

from einops import rearrange

from .resample import resample

assert torch.cuda.is_available(), 'CUDA must be available in order to use Deep Daze'

# graceful keyboard interrupt

terminate = False

def signal_handling(signum,frame):
    global terminate
    terminate = True

signal.signal(signal.SIGINT,signal_handling)

# helpers

def exists(val):
    return val is not None

def open_folder(path):
    if os.path.isfile(path):
        path = os.path.dirname(path)

    if not os.path.isdir(path):
        return

    cmd_list = None
    if sys.platform == 'darwin':
        cmd_list = ['open', '--', path]
    elif sys.platform == 'linux2' or sys.platform == 'linux':
        cmd_list = ['xdg-open', path]
    elif sys.platform in ['win32', 'win64']:
        cmd_list = ['explorer', path.replace('/','\\')]
    if cmd_list == None:
        return

    try:
        subprocess.check_call(cmd_list)
    except subprocess.CalledProcessError:
        pass
    except OSError:
        pass

# tensor helpers

def differentiable_topk(x, k, temperature=1.):
    n, dim = x.shape
    topk_tensors = []

    for i in range(k):
        is_last = i == (k - 1)
        values, indices = (x / temperature).softmax(dim=-1).topk(1, dim=-1)
        topks = torch.zeros_like(x).scatter_(-1, indices, values)
        topk_tensors.append(topks)
        if not is_last:
            x = x.scatter(-1, indices, float('-inf'))

    topks = torch.cat(topk_tensors, dim=-1)
    return topks.reshape(n, k, dim).sum(dim = 1)

# load clip

perceptor, preprocess = load()

# load biggan

class Latents(torch.nn.Module):
    def __init__(
        self,
        num_latents = 32,
        max_classes = None,
        class_temperature = 2.
    ):
        super().__init__()
        self.normu = torch.nn.Parameter(torch.zeros(num_latents, 128).normal_(std = 1))
        self.cls = torch.nn.Parameter(torch.zeros(num_latents, 1000).normal_(mean = -3.9, std = .3))
        self.register_buffer('thresh_lat', torch.tensor(1))

        assert not exists(max_classes) or max_classes > 0 and max_classes <= 1000, 'num classes must be between 0 and 1000'
        self.max_classes = max_classes
        self.class_temperature = class_temperature

    def forward(self):
        if exists(self.max_classes):
            classes = differentiable_topk(self.cls, self.max_classes, temperature = self.class_temperature)
        else:
            classes = torch.sigmoid(self.cls)

        return self.normu, classes

class Model(nn.Module):
    def __init__(
        self,
        image_size,
        max_classes = None,
        class_temperature = 2.
    ):
        super().__init__()
        assert image_size in (128, 256, 512), 'image size must be one of 128, 256, or 512'
        self.biggan = BigGAN.from_pretrained(f'biggan-deep-{image_size}')

        self.max_classes = max_classes
        self.class_temperature = class_temperature
        self.init_latents()

    def init_latents(self):
        self.latents = Latents(
            max_classes = self.max_classes,
            class_temperature = self.class_temperature
        )

    def forward(self):
        self.biggan.eval()
        out = self.biggan(*self.latents(), 1)
        return (out + 1) / 2

# load siren

class BigSleep(nn.Module):
    def __init__(
        self,
        num_cutouts = 128,
        loss_coef = 100,
        image_size = 512,
        bilinear = False,
        max_classes = None,
        class_temperature = 2.,
        experimental_resample = False,
    ):
        super().__init__()
        self.loss_coef = loss_coef
        self.image_size = image_size
        self.num_cutouts = num_cutouts
        self.experimental_resample = experimental_resample

        self.interpolation_settings = {'mode': 'bilinear', 'align_corners': False} if bilinear else {'mode': 'nearest'}

        self.model = Model(
            image_size = image_size,
            max_classes = max_classes,
            class_temperature = class_temperature
        )

    def reset(self):
        self.model.init_latents()

    def forward(self, text_embed, return_loss = True):
        width, num_cutouts = self.image_size, self.num_cutouts

        out = self.model()

        if not return_loss:
            return out

        pieces = []
        for ch in range(num_cutouts):
            if self.num_cutouts > 1:
                size = int(width * torch.zeros(1,).normal_(mean=.8, std=.3).clip(.5, .95))
                offsetx = torch.randint(0, width - size, ())
                offsety = torch.randint(0, width - size, ())
            else:
                size = width
                offsetx = 0
                offsety = 0
            apper = out[:, :, offsetx:offsetx + size, offsety:offsety + size]
            if (self.experimental_resample):
                apper = resample(apper, (224, 224))
            else:
                apper = F.interpolate(apper, (224, 224), **self.interpolation_settings)
            pieces.append(apper)

        into = torch.cat(pieces)
        into = normalize_image(into)

        image_embed = perceptor.encode_image(into)

        latents, soft_one_hot_classes = self.model.latents()
        num_latents = latents.shape[0]
        latent_thres = self.model.latents.thresh_lat

        lat_loss =  torch.abs(1 - torch.std(latents, dim=1)).mean() + \
                    torch.abs(torch.mean(latents, dim = 1)).mean() + \
                    4 * torch.max(torch.square(latents).mean(), latent_thres)

        for array in latents:
            mean = torch.mean(array)
            diffs = array - mean
            var = torch.mean(torch.pow(diffs, 2.0))
            std = torch.pow(var, 0.5)
            zscores = diffs / std
            skews = torch.mean(torch.pow(zscores, 3.0))
            kurtoses = torch.mean(torch.pow(zscores, 4.0)) - 3.0

            lat_loss = lat_loss + torch.abs(kurtoses) / num_latents + torch.abs(skews) / num_latents

        cls_loss = ((50 * torch.topk(soft_one_hot_classes, largest = False, dim = 1, k = 999)[0]) ** 2).mean()

        sim_loss = -self.loss_coef * torch.cosine_similarity(text_embed, image_embed, dim = -1).mean()
        return (lat_loss, cls_loss, sim_loss)

class Imagine(nn.Module):
    def __init__(
        self,
        text,
        *,
        lr = .07,
        image_size = 512,
        gradient_accumulate_every = 1,
        save_every = 50,
        epochs = 20,
        iterations = 1050,
        save_progress = False,
        bilinear = False,
        open_folder = True,
        seed = None,
        torch_deterministic = False,
        max_classes = None,
        class_temperature = 2.,
        save_date_time = False,
        save_best = False,
        experimental_resample = False,
        textpath = None,
        num_cutouts = 128,
        use_adamp = False,
    ):
        super().__init__()

        if torch_deterministic:
            assert not bilinear, 'the deterministic (seeded) operation does not work with interpolation (PyTorch 1.7.1)'
            torch.set_deterministic(True)

        if exists(seed):
            print(f'setting seed of {seed}')
            if seed == 0:
                print('you can override this with --seed argument in the command line, or --random for a randomly chosen one')
            torch.manual_seed(seed)


        self.epochs = epochs
        self.iterations = iterations

        model = BigSleep(
            image_size = image_size,
            bilinear = bilinear,
            max_classes = max_classes,
            class_temperature = class_temperature,
            experimental_resample = experimental_resample,
            num_cutouts = num_cutouts,
        ).cuda()

        self.model = model

        self.lr = lr
        self.use_adamp = use_adamp
        if self.use_adamp:
            self.optimizer = AdamP(model.model.latents.parameters(), lr)
        else:
            self.optimizer = Adam(model.model.latents.parameters(), lr)
        self.gradient_accumulate_every = gradient_accumulate_every
        self.save_every = save_every

        self.save_progress = save_progress
        self.save_date_time = save_date_time

        self.save_best = save_best
        self.current_best_score = 0

        self.open_folder = open_folder
        self.total_image_updates = (self.epochs * self.iterations) / self.save_every

        self.set_text(text)
        if textpath is not None:
            self.set_textpath(textpath)

    def set_text(self, text):
        self.text = text
        textpath = self.text.replace(' ','_')[:255]
        if self.save_date_time:
            textpath = datetime.now().strftime("%y%m%d-%H%M%S-") + textpath

        self.textpath = textpath
        self.filename = Path(f'./{textpath}.png')
<<<<<<< HEAD
        self.encoded_text = tokenize(text).cuda()
        
    def set_textpath(self, textpath):
        self.textpath = textpath
        self.filename = Path(f'./{textpath}.png')
=======
        encoded_text = tokenize(text).cuda()
        self.encoded_text = perceptor.encode_text(encoded_text).detach()
>>>>>>> 31fa846e

    def reset(self):
        self.model.reset()
        self.model = self.model.cuda()
        if self.use_adamp:
            self.optimizer = AdamP(self.model.model.latents.parameters(), self.lr)
        else:
            self.optimizer = Adam(self.model.model.latents.parameters(), self.lr)

    def train_step(self, epoch, i, pbar=None):
        total_loss = 0

        for _ in range(self.gradient_accumulate_every):
            losses = self.model(self.encoded_text)
            loss = sum(losses) / self.gradient_accumulate_every
            total_loss += loss
            loss.backward()

        self.optimizer.step()
        self.optimizer.zero_grad()

        if (i + 1) % self.save_every == 0:
            with torch.no_grad():
                top_score, best = torch.topk(losses[2], k = 1, largest = False)
                image = self.model.model()[best].cpu()

                save_image(image, str(self.filename))
                if pbar is not None:
                    pbar.update(1)
                else:
                    print(f'image updated at "./{str(self.filename)}"')
                    

                if self.save_progress:
                    total_iterations = epoch * self.iterations + i
                    #num = total_iterations // self.save_every
                    save_image(image, Path(f'./{self.textpath}.{total_iterations}.png'))
                    torch.save(self.model.model.latents, Path(f'./{self.textpath}.{total_iterations}.pth'))

                if self.save_best and top_score.item() < self.current_best_score:
                    self.current_best_score = top_score.item()
                    save_image(image, Path(f'./{self.textpath}.best.png'))
                    torch.save(self.model.model.latents, Path(f'./{self.textpath}.best.pth'))

        return total_loss

    def forward(self):
        print(f'Imagining "{self.text}" from the depths of my weights...')

        self.model(self.encoded_text) # one warmup step due to issue with CLIP and CUDA

        if self.open_folder:
            open_folder('./')
            self.open_folder = False

        image_pbar = tqdm(total=self.total_image_updates, desc='image update', position=2, leave=True)
        for epoch in trange(self.epochs, desc = '      epochs', position=0, leave=True):
            pbar = trange(self.iterations, desc='   iteration', position=1, leave=True)
            image_pbar.update(0)
            for i in pbar:
                loss = self.train_step(epoch, i, image_pbar)
                pbar.set_description(f'loss: {loss.item():04.2f}')

                if terminate:
                    print('detecting keyboard interrupt, gracefully exiting')
                    return<|MERGE_RESOLUTION|>--- conflicted
+++ resolved
@@ -303,16 +303,12 @@
 
         self.textpath = textpath
         self.filename = Path(f'./{textpath}.png')
-<<<<<<< HEAD
-        self.encoded_text = tokenize(text).cuda()
-        
+        encoded_text = tokenize(text).cuda()
+        self.encoded_text = perceptor.encode_text(encoded_text).detach()
+
     def set_textpath(self, textpath):
         self.textpath = textpath
         self.filename = Path(f'./{textpath}.png')
-=======
-        encoded_text = tokenize(text).cuda()
-        self.encoded_text = perceptor.encode_text(encoded_text).detach()
->>>>>>> 31fa846e
 
     def reset(self):
         self.model.reset()
@@ -344,7 +340,7 @@
                     pbar.update(1)
                 else:
                     print(f'image updated at "./{str(self.filename)}"')
-                    
+
 
                 if self.save_progress:
                     total_iterations = epoch * self.iterations + i
