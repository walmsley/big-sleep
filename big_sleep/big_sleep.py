--- conflicted
+++ resolved
@@ -300,13 +300,7 @@
 
         if (i + 1) % self.save_every == 0:
             with torch.no_grad():
-<<<<<<< HEAD
-                best = torch.topk(losses[2], k = 1, largest = False)[1]
-
-                self.model.eval()
-=======
                 top_score, best = torch.topk(losses[2], k = 1, largest = False)
->>>>>>> 9c1bb687
                 image = self.model.model()[best].cpu()
 
                 save_image(image, str(self.filename))
